import time
import numpy as np

from numpy import ndarray
from typing import List

from .mesh import Mesh, Cell, Face
from ..utilities import Vector

__all__ = ['create_1d_mesh', 'create_2d_mesh']


def create_1d_mesh(zone_edges: List[float], zone_subdivs: List[int],
                   material_ids: List[int] = None,
                   coord_sys: str = 'cartesian',
                   verbose: bool = False) -> Mesh:
    """
    Create a 1D non-uniform mesh.

    Parameters
    ----------
    zone_edges : List[float]
        The edges of each zone of the mesh.
    zone_subdivs : List[int]
        The number of subdivisions in each zone.
    material_ids : List[int]
        The material IDs for each zone.
    coord_sys : str, default "CARTESIAN"
        The coordinate system of the mesh.

    Returns
    -------
    Mesh object
    """
    # Input checks
    if not material_ids:
        material_ids = [0]
    if coord_sys not in ['cartesian', 'cylindrical', 'spherical']:
        raise ValueError('Invalid coordinate system type.')
    elif len(zone_subdivs) != len(zone_edges) - 1:
        raise ValueError('Ambiguous combination of zone_bndrys '
                         'and zone_subdivs.')
    t_start = time.time()
    mesh = Mesh()
    mesh.dim = 1
    mesh.type = 'line'
    mesh.coord_sys = coord_sys

    # Define vertices
    verts = []
    for i in range(len(zone_subdivs)):
        le, re = zone_edges[i], zone_edges[i + 1]
        v = np.linspace(le, re, zone_subdivs[i] + 1)
        v = [Vector(z=vi) for vi in v]
        verts.extend(v if not verts else v[1::])
    mesh.vertices = np.array(verts, dtype=Vector)

    # Cells per dimension
    n_cells = sum(zone_subdivs)
    mesh.n_cells_ijk = (n_cells,)

    # Define cells
    count = 0
    for i in range(len(zone_subdivs)):
        for c in range(zone_subdivs[i]):
            mesh.cell_to_ijk_mapping.append([count])

            # Create cell
            cell = Cell()
            cell.id = count
            mesh.cell_id_to_ijk_map.append([count])
            cell.cell_type = 'slab'
            cell.coord_sys = coord_sys
            cell.material_id = material_ids[i]

            # Vertices numbered left-to-right
            cell.vertex_ids = [count, count + 1]

            # Cell geometric quantities
            cell.volume = mesh.compute_volume(cell)
            cell.centroid = mesh.compute_centroid(cell)
            cell.width = verts[count + 1] - verts[count]

            # Create faces
            for f in range(2):
                face = Face()

                # Left face
                if f == 0:
                    face.vertex_ids = [count]
                    face.normal = Vector(z=-1.0)
                    face.has_neighbor = True if count > 0 else False
                    face.neighbor_id = count - 1 if count > 0 else -1

                # Right face
                else:
                    face.vertex_ids = [count + 1]
                    face.normal = Vector(z=1.0)
                    face.has_neighbor = True if count < n_cells - 1 else False
                    face.neighbor_id = count + 1 if count < n_cells - 1 else -2

                # Face geometric quantities
                face.area = mesh.compute_area(face)
                face.centroid = mesh.compute_centroid(face)

                # Add face to cell
                cell.faces.append(face)

            # Define face vertex mapping
            cell.face_vertex_mapping = [[0], [1]]

            # Cell on boundary?
            if count == 0 or count == n_cells - 1:
                mesh.boundary_cell_ids.append(count)

            # Add cell to mesh
            mesh.cells.append(cell)
            count += 1

    # Define associated faces and vertices
    for cell in mesh.cells:
        for face in cell.faces:
            if face.has_neighbor:
                ass_face = mesh.get_associated_face(face)
                ass_verts = mesh.get_associated_vertices(face)

                face.associated_face = ass_face
                face.associated_vertices = ass_verts

    # Verbose printout
    t_elapsed = time.time() - t_start
    if verbose:
        print('\n***** Summary of the 1D mesh:\n')
        print(f'Number of Cells:\t{mesh.n_cells}')
        print(f'Number of Faces:\t{mesh.n_faces}')
        print(f'Number of Vertices:\t{mesh.n_vertices}')
        print(f'Mesh Creation Time:\t{t_elapsed:.4g} sec')
    return mesh


def create_2d_mesh(x_vertices: ndarray, y_vertices: ndarray,
                   verbose: bool = False) -> Mesh:
    """
    Create a 2D mesh from x and y vertex locations.

    Parameters
    ----------
    x_vertices : ndarray
    y_vertices : ndarray

    Returns
    -------
    Mesh
    """
    t_start = time.time()
    mesh = Mesh()
    mesh.dim = 2
    mesh.type = 'orhto_quad'
    mesh.coord_sys = 'cartesian'

    # Create vertices
    verts = []
    nx, ny = len(x_vertices), len(y_vertices)
    vmap = np.zeros((ny, nx), dtype=int)
    for i in range(ny):
        for j in range(nx):
            vmap[i][j] = len(verts)
            verts.append(Vector(x_vertices[j], y_vertices[i]))
    mesh.vertices = verts

<<<<<<< HEAD
=======
    # Cells per dimension
    mesh.n_cells_ijk = (nx - 1, ny - 1)

    # Reference normals
    ihat = Vector(x=1.0)
    jhat = Vector(y=1.0)
    khat = Vector(z=1.0)

>>>>>>> 223cec8b
    # Create cells
    for i in range(ny - 1):
        for j in range(nx - 1):
            mesh.cell_to_ijk_mapping.append([j, i])

            # Initialize cell
            cell = Cell()
            cell.cell_type = 'quad'
            cell.id = i * (nx - 1) + j
            mesh.cell_id_to_ijk_map.append([j, i])

<<<<<<< HEAD
            # Vertices start at the bottom left and are
            # numbered counter-clockwise
=======
            # Vertices start at the bottom left and
            # are numbered counter-clockwise
>>>>>>> 223cec8b
            cell.vertex_ids = [vmap[i][j], vmap[i][j + 1],
                               vmap[i + 1][j + 1], vmap[i + 1][j]]

            # Bottom left and top right vertices
            vbl = mesh.vertices[vmap[i][j]]
            vtr = mesh.vertices[vmap[i + 1][j + 1]]

            # Cell geometric quantites
            cell.width = vtr - vbl
            cell.centroid = mesh.compute_centroid(cell)
            cell.volume = mesh.compute_volume(cell)

            # Create faces
            for f in range(4):
                face = Face()

<<<<<<< HEAD
                # Faces start at bottom and are defined in a
                # counter-clockwise manner
                if f < 3:
                    face.vertex_ids = [cell.vertex_ids[f],
                                       cell.vertex_ids[f + 1]]
                else:
                    face.vertex_ids = [cell.vertex_ids[f],
=======
                # Left, right, back, front face
                if f == 0:
                    face.vertex_ids = [cell.vertex_ids[3],
>>>>>>> 223cec8b
                                       cell.vertex_ids[0]]
                elif f == 1:
                    face.vertex_ids = [cell.vertex_ids[1],
                                       cell.vertex_ids[2]]
                elif f == 2:
                    face.vertex_ids = [cell.vertex_ids[0],
                                       cell.vertex_ids[1]]
                else:
                    face.vertex_ids = [cell.vertex_ids[2],
                                       cell.vertex_ids[3]]

                v0 = mesh.vertices[face.vertex_ids[0]]
                v1 = mesh.vertices[face.vertex_ids[1]]

                # Face geometric quantities
                face.centroid = mesh.compute_centroid(face)
                face.area = mesh.compute_area(face)
                normal = khat.cross(v0 - v1)
                face.normal = normal.normalize()

                # Define neighbors
<<<<<<< HEAD
                if face.normal == Vector(x=1.0):
=======
                if face.normal == ihat:
>>>>>>> 223cec8b
                    face.neighbor_id = cell.id + 1
                elif face.normal == -ihat:
                    face.neighbor_id = cell.id - 1
                elif face.normal == jhat:
                    face.neighbor_id = cell.id + nx - 1
                elif face.normal == -jhat:
                    face.neighbor_id = cell.id - nx + 1

<<<<<<< HEAD
                # Define boundaries starting at the bottom
                # going counter-clockwise
                if v0.y == v1.y == mesh.y_min:
                    face.neighbor_id = -1
=======
                # Left, right, back, front boundaries
                if v0.x == v1.x == mesh.x_min:
                    face.neighbor_id = 0
>>>>>>> 223cec8b
                elif v0.x == v1.x == mesh.x_max:
                    face.neighbor_id = 1
                elif v0.y == v1.y == mesh.y_min:
                    face.neighbor_id = 2
                elif v0.y == v1.y == mesh.y_max:
                    face.neighbor_id = 3
                else:
                    face.has_neighbor = True

                cell.faces.append(face)

<<<<<<< HEAD
            # Define face vertex mapping
            cell.face_vertex_mapping = [[0, 1], [1, 2],
                                        [2, 3], [3, 0]]

            # Cell on boundary?
            if any([face.neighbor_id < 0 for face in cell.faces]):
=======
            # Cell on boundary?
            if any([not face.has_neighbor for face in cell.faces]):
>>>>>>> 223cec8b
                mesh.boundary_cell_ids.append(cell.id)

            # Add cell to mesh
            mesh.cells.append(cell)

<<<<<<< HEAD
    # Define associated faces and vertices
    for cell in mesh.cells:
        for face in cell.faces:
            if face.has_neighbor:
                ass_face = mesh.get_associated_face(face)
                ass_verts = mesh.get_associated_vertices(face)

                face.associated_face = ass_face
                face.associated_vertices = ass_verts

=======
>>>>>>> 223cec8b
    # Verbose printout
    t_elapsed = time.time() - t_start
    if verbose:
        print('\n***** Summary of the 2D mesh *****')
        print(f'Number of Cells:\t{mesh.n_cells}')
        print(f'Number of Faces:\t{mesh.n_faces}')
        print(f'Number of Vertices:\t{mesh.n_vertices}')
        print(f'Mesh Creation Time:\t{t_elapsed:.4g} sec')
    return mesh<|MERGE_RESOLUTION|>--- conflicted
+++ resolved
@@ -168,8 +168,6 @@
             verts.append(Vector(x_vertices[j], y_vertices[i]))
     mesh.vertices = verts
 
-<<<<<<< HEAD
-=======
     # Cells per dimension
     mesh.n_cells_ijk = (nx - 1, ny - 1)
 
@@ -178,7 +176,6 @@
     jhat = Vector(y=1.0)
     khat = Vector(z=1.0)
 
->>>>>>> 223cec8b
     # Create cells
     for i in range(ny - 1):
         for j in range(nx - 1):
@@ -190,13 +187,8 @@
             cell.id = i * (nx - 1) + j
             mesh.cell_id_to_ijk_map.append([j, i])
 
-<<<<<<< HEAD
-            # Vertices start at the bottom left and are
-            # numbered counter-clockwise
-=======
             # Vertices start at the bottom left and
             # are numbered counter-clockwise
->>>>>>> 223cec8b
             cell.vertex_ids = [vmap[i][j], vmap[i][j + 1],
                                vmap[i + 1][j + 1], vmap[i + 1][j]]
 
@@ -213,19 +205,9 @@
             for f in range(4):
                 face = Face()
 
-<<<<<<< HEAD
-                # Faces start at bottom and are defined in a
-                # counter-clockwise manner
-                if f < 3:
-                    face.vertex_ids = [cell.vertex_ids[f],
-                                       cell.vertex_ids[f + 1]]
-                else:
-                    face.vertex_ids = [cell.vertex_ids[f],
-=======
                 # Left, right, back, front face
                 if f == 0:
                     face.vertex_ids = [cell.vertex_ids[3],
->>>>>>> 223cec8b
                                        cell.vertex_ids[0]]
                 elif f == 1:
                     face.vertex_ids = [cell.vertex_ids[1],
@@ -247,11 +229,7 @@
                 face.normal = normal.normalize()
 
                 # Define neighbors
-<<<<<<< HEAD
-                if face.normal == Vector(x=1.0):
-=======
                 if face.normal == ihat:
->>>>>>> 223cec8b
                     face.neighbor_id = cell.id + 1
                 elif face.normal == -ihat:
                     face.neighbor_id = cell.id - 1
@@ -260,16 +238,9 @@
                 elif face.normal == -jhat:
                     face.neighbor_id = cell.id - nx + 1
 
-<<<<<<< HEAD
-                # Define boundaries starting at the bottom
-                # going counter-clockwise
-                if v0.y == v1.y == mesh.y_min:
-                    face.neighbor_id = -1
-=======
                 # Left, right, back, front boundaries
                 if v0.x == v1.x == mesh.x_min:
                     face.neighbor_id = 0
->>>>>>> 223cec8b
                 elif v0.x == v1.x == mesh.x_max:
                     face.neighbor_id = 1
                 elif v0.y == v1.y == mesh.y_min:
@@ -281,35 +252,13 @@
 
                 cell.faces.append(face)
 
-<<<<<<< HEAD
-            # Define face vertex mapping
-            cell.face_vertex_mapping = [[0, 1], [1, 2],
-                                        [2, 3], [3, 0]]
-
-            # Cell on boundary?
-            if any([face.neighbor_id < 0 for face in cell.faces]):
-=======
             # Cell on boundary?
             if any([not face.has_neighbor for face in cell.faces]):
->>>>>>> 223cec8b
                 mesh.boundary_cell_ids.append(cell.id)
 
             # Add cell to mesh
             mesh.cells.append(cell)
 
-<<<<<<< HEAD
-    # Define associated faces and vertices
-    for cell in mesh.cells:
-        for face in cell.faces:
-            if face.has_neighbor:
-                ass_face = mesh.get_associated_face(face)
-                ass_verts = mesh.get_associated_vertices(face)
-
-                face.associated_face = ass_face
-                face.associated_vertices = ass_verts
-
-=======
->>>>>>> 223cec8b
     # Verbose printout
     t_elapsed = time.time() - t_start
     if verbose:
