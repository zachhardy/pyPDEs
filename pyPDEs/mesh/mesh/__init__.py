import numpy as np

import matplotlib.pyplot as plt
from matplotlib.figure import Figure

from typing import List, Tuple

from ..cell import Cell
from ..face import Face
from ...utilities import Vector


class Mesh:
    """
    Generic mesh.

    Meshes in pyPDEs are defined by a collection of vertices, faces,
    and cells. A cell is defined by a collection of faces, and a face
    is defined as a collection of vertices. There are two copies of
    interior faces, one from the perspective of each cell the face
    belongs to.
    """

    from ._plotting import plot_material_ids
    from ._connectivity import establish_connectivity
    from ._geometry import compute_volume, compute_area, compute_centroid

    def __init__(self) -> None:
        self.dim: int = 0
        self.type: str = None
        self.coord_sys: str = 'cartesian'
        self.is_orthogonal: bool = True

        self.is_orthogonal: bool = True
        self.cell_to_ijk_mapping: List[List[int]] = []
        self.n_cells_ijk: tuple = []

        self.vertices: List[Vector] = []
        self.cell_id_to_ijk_map: List[List[int]] = []

        self.cells: List[Cell] = []
        self.boundary_cell_ids: List[int] = []

        self._n_faces: int = 0

    @property
    def n_cells(self) -> int:
        """
        Get the total number of cells in the mesh.

        Returns
        -------
        int
        """
        return len(self.cells)

    @property
    def n_faces(self) -> int:
        """
        Get the total number of faces in the mesh.

        Notes
        -----
        This is a bit tricky because there is no defined list of
        unique faces. To compute the total number of faces,
        we look over cells and faces, counting each interior
        face as half and each boundary face as one. This way,
        when all perspectives of an interior face are encountered,
        the face accounts for one unique face.

        Returns
        -------
        int
        """
        if self._n_faces == 0:
            for cell in self.cells:
                for face in cell.faces:
                    if face.has_neighbor:
                        self._n_faces += 0.5
                    else:
                        self._n_faces += 1.0
            self._n_faces = int(self._n_faces)
        return self._n_faces

    @property
    def n_vertices(self) -> int:
        """
        Get the total number of vertices on the mesh.

        Returns
        -------
        int
        """
        return len(self.vertices)

    @property
    def x_min(self) -> float:
        """
        Get the minimum x-coordinate over all vertices.

        Returns
        -------
        float
        """
        return np.min([v.x for v in self.vertices])

    @property
    def x_max(self) -> float:
        """
        Get the maximum x-coordinate over all vertices.

        Returns
        -------
        float
        """
        return np.max([v.x for v in self.vertices])

    @property
    def y_min(self) -> float:
        """
        Get the minimum y-coordinate over all vertices.

        Returns
        -------
        float
        """
        return np.min([v.y for v in self.vertices])

    @property
    def y_max(self) -> float:
        """
        Get the maximum y-coordinate over all vertices.

        Returns
        -------
        float
        """
        return np.max([v.y for v in self.vertices])

    @property
    def z_min(self) -> float:
        """
        Get the minimum z-coordinate over all vertices.

        Returns
        -------
        float
        """
        return np.min([v.z for v in self.vertices])

    @property
    def z_max(self) -> float:
        """
        Get the maximum z-coordinate over all vertices.

        Returns
        -------
        float
        """
        return np.max([v.z for v in self.vertices])

<<<<<<< HEAD
    def get_associated_face(self, face: Face) -> int:
        """
        Get the neighboring cell's face that coincides with the
        specified face.

        Parameters
        ----------
        face : Face
=======
    def map_ijk_to_cell_id(self, i: int, j: int = 0, k: int = 0) -> int:
        """
        Map an `ijk` index to a cell ID on the mesh.

        Parameters
        ----------
        i : int
        j : int, default 0
        k : int, default 0
>>>>>>> 223cec8b

        Returns
        -------
        int
<<<<<<< HEAD
        """
        if not face.has_neighbor:
            raise AssertionError('The specified face is on a boundary.')

        # Current face vertex IDs
        cfvids = set(face.vertex_ids)

        # Loop over adjacent cell faces
        associated_face = -1
        adj_cell: Cell = self.cells[face.neighbor_id]
        for af, adj_face in enumerate(adj_cell.faces):
            adj_face: Face = adj_face

            # Adjacent face vertex IDs
            afvids = set(adj_face.vertex_ids)

            # If this is the associated face
            if afvids == cfvids:
                associated_face = af
                break

        if associated_face < 0:
            raise AssertionError(
                'No associated face found on neighbor. Check that '
                'the mesh was constructed correctly.')
        return associated_face

    def get_associated_vertices(self, face: Face) -> List[int]:
        """
        Get the neighboring cell's vertex IDs that coincides with the
        specified face's vertex IDs.

        Parameters
        ----------
        face : Face

        Returns
        -------
        List[int]
        """
        if not face.has_neighbor:
            raise AssertionError('The specified face is on a boundary.')

        # Create empty list
        associated_vertices = []

        # Get adjacent cell
        adj_cell: Cell = self.cells[face.neighbor_id]

        # Get associated face
        associated_face = self.get_associated_face(face)
        adj_face: Face = adj_cell.faces[associated_face]

        # Loop over current face vertices
        for cfvid in face.vertex_ids:

            # Loop over adjacent face vertices
            found = False
            for n, afvid in enumerate(adj_face.vertex_ids):
                if cfvid == afvid:
                    associated_vertices.append(n)
                    found = True
                    break

            # There must be a matching vertex on associated faces
            if not found:
                raise AssertionError(
                    'Could not find a matching vertex on the '
                    'associated face.')
        return associated_vertices


=======
            The global ID of the cell.
        """
        if self.dim == 1:
            return self.cells[i]
        elif self.dim == 2:
            nx = self._n_cells_ijk[0]
            return self.cells[j*nx + i]
        elif self.dim == 3:
            nx = self.n_cells_ijk[0]
            ny = self.n_cells_ijk[1]
            return self.cells[k*nx*ny + j*nx + i]
>>>>>>> 223cec8b
<|MERGE_RESOLUTION|>--- conflicted
+++ resolved
@@ -159,16 +159,6 @@
         """
         return np.max([v.z for v in self.vertices])
 
-<<<<<<< HEAD
-    def get_associated_face(self, face: Face) -> int:
-        """
-        Get the neighboring cell's face that coincides with the
-        specified face.
-
-        Parameters
-        ----------
-        face : Face
-=======
     def map_ijk_to_cell_id(self, i: int, j: int = 0, k: int = 0) -> int:
         """
         Map an `ijk` index to a cell ID on the mesh.
@@ -178,85 +168,10 @@
         i : int
         j : int, default 0
         k : int, default 0
->>>>>>> 223cec8b
 
         Returns
         -------
         int
-<<<<<<< HEAD
-        """
-        if not face.has_neighbor:
-            raise AssertionError('The specified face is on a boundary.')
-
-        # Current face vertex IDs
-        cfvids = set(face.vertex_ids)
-
-        # Loop over adjacent cell faces
-        associated_face = -1
-        adj_cell: Cell = self.cells[face.neighbor_id]
-        for af, adj_face in enumerate(adj_cell.faces):
-            adj_face: Face = adj_face
-
-            # Adjacent face vertex IDs
-            afvids = set(adj_face.vertex_ids)
-
-            # If this is the associated face
-            if afvids == cfvids:
-                associated_face = af
-                break
-
-        if associated_face < 0:
-            raise AssertionError(
-                'No associated face found on neighbor. Check that '
-                'the mesh was constructed correctly.')
-        return associated_face
-
-    def get_associated_vertices(self, face: Face) -> List[int]:
-        """
-        Get the neighboring cell's vertex IDs that coincides with the
-        specified face's vertex IDs.
-
-        Parameters
-        ----------
-        face : Face
-
-        Returns
-        -------
-        List[int]
-        """
-        if not face.has_neighbor:
-            raise AssertionError('The specified face is on a boundary.')
-
-        # Create empty list
-        associated_vertices = []
-
-        # Get adjacent cell
-        adj_cell: Cell = self.cells[face.neighbor_id]
-
-        # Get associated face
-        associated_face = self.get_associated_face(face)
-        adj_face: Face = adj_cell.faces[associated_face]
-
-        # Loop over current face vertices
-        for cfvid in face.vertex_ids:
-
-            # Loop over adjacent face vertices
-            found = False
-            for n, afvid in enumerate(adj_face.vertex_ids):
-                if cfvid == afvid:
-                    associated_vertices.append(n)
-                    found = True
-                    break
-
-            # There must be a matching vertex on associated faces
-            if not found:
-                raise AssertionError(
-                    'Could not find a matching vertex on the '
-                    'associated face.')
-        return associated_vertices
-
-
-=======
             The global ID of the cell.
         """
         if self.dim == 1:
@@ -267,5 +182,4 @@
         elif self.dim == 3:
             nx = self.n_cells_ijk[0]
             ny = self.n_cells_ijk[1]
-            return self.cells[k*nx*ny + j*nx + i]
->>>>>>> 223cec8b
+            return self.cells[k*nx*ny + j*nx + i]